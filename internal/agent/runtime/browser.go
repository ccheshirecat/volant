--- conflicted
+++ resolved
@@ -96,7 +96,6 @@
 // Browser orchestrates a chromedp-controlled headless browser instance and
 // provides higher-level automation helpers.
 type Browser struct {
-<<<<<<< HEAD
 	cfg                BrowserConfig
 	chrome             *exec.Cmd
 	ctx                context.Context
@@ -104,15 +103,7 @@
 	port               int
 	userDataDir        string
 	cleanupUserDataDir bool
-=======
-    cfg                BrowserConfig
-    chrome             *exec.Cmd
-    ctx                context.Context
-    cancel             context.CancelFunc
-    port               int
-    userDataDir        string
-    cleanupUserDataDir bool
->>>>>>> 033c1559
+
 
     mu       sync.Mutex
     log      *logEmitter
@@ -126,13 +117,6 @@
 	}
 
 	cfg.RemoteDebuggingAddr = strings.TrimSpace(cfg.RemoteDebuggingAddr)
-<<<<<<< HEAD
-=======
-	if cfg.RemoteDebuggingAddr == "" {
-		cfg.RemoteDebuggingAddr = DefaultRemoteAddr
-	}
-
->>>>>>> 033c1559
 	if cfg.RemoteDebuggingPort == 0 {
 		availablePort, err := allocateFreePort()
 		if err != nil {
@@ -176,11 +160,7 @@
 		"--no-default-browser-check",
 		"--no-first-run",
 		"--no-sandbox",
-<<<<<<< HEAD
 		"--remote-debugging-address=127.0.0.1",
-=======
-		fmt.Sprintf("--remote-debugging-address=127.0.0.1"),
->>>>>>> 033c1559
 		fmt.Sprintf("--remote-debugging-port=%d", cfg.RemoteDebuggingPort),
 		fmt.Sprintf("--user-data-dir=%s", cfg.UserDataDir),
 	)
@@ -203,11 +183,8 @@
 		}
 	}()
 
-<<<<<<< HEAD
 	remoteAllocatorCtx, cancelAllocator := chromedp.NewRemoteAllocator(ctx, fmt.Sprintf("http://127.0.0.1:%d/json", cfg.RemoteDebuggingPort))
-=======
-	remoteAllocatorCtx, cancelAllocator := chromedp.NewRemoteAllocator(ctx, fmt.Sprintf("ws://127.0.0.1:%d/devtools/browser", cfg.RemoteDebuggingPort))
->>>>>>> 033c1559
+
 	browserCtx, cancelCtx := chromedp.NewContext(remoteAllocatorCtx)
 
 	if err := chromedp.Run(browserCtx, network.Enable()); err != nil {
