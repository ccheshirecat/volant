package client

import (
	"bufio"
	"bytes"
	"context"
	"encoding/json"
	"errors"
	"fmt"
	"io"
	"net/http"
	"net/url"
	"strconv"
	"strings"
	"time"

	"github.com/gorilla/websocket"

	"github.com/ccheshirecat/volant/internal/pluginspec"
	orchestratorevents "github.com/ccheshirecat/volant/internal/server/orchestrator/events"
	"github.com/ccheshirecat/volant/internal/server/orchestrator/vmconfig"
	"github.com/ccheshirecat/volant/internal/vsock"
)

// Client wraps REST access to the volantd API.
type Client struct {
	baseURL    *url.URL
	httpClient *http.Client
}

// New creates a client with the provided base URL (e.g. http://127.0.0.1:7777).
func New(rawURL string) (*Client, error) {
	if rawURL == "" {
		rawURL = "http://127.0.0.1:7777"
	}
	parsed, err := url.Parse(rawURL)
	if err != nil {
		return nil, fmt.Errorf("client: parse url: %w", err)
	}
	return &Client{
		baseURL: parsed,
		httpClient: &http.Client{
			Timeout: 30 * time.Second,
		},
	}, nil
}

// VM represents the API response for a microVM.
type VM struct {
	ID            int64  `json:"id"`
	Name          string `json:"name"`
	Status        string `json:"status"`
	Runtime       string `json:"runtime"`
	PID           *int64 `json:"pid,omitempty"`
	IPAddress     string `json:"ip_address"`
	MACAddress    string `json:"mac_address"`
	VsockCID      uint32 `json:"vsock_cid"`
	CPUCores      int    `json:"cpu_cores"`
	MemoryMB      int    `json:"memory_mb"`
	KernelCmdline string `json:"kernel_cmdline,omitempty"`
	SerialSocket  string `json:"serial_socket,omitempty"`
	ConsoleSocket string `json:"console_socket,omitempty"`
}

// CreateVMRequest contains creation parameters.
type CreateVMRequest struct {
	Name          string           `json:"name"`
	Plugin        string           `json:"plugin"`
	Runtime       string           `json:"runtime,omitempty"`
	CPUCores      int              `json:"cpu_cores"`
	MemoryMB      int              `json:"memory_mb"`
	KernelCmdline string           `json:"kernel_cmdline,omitempty"`
	APIHost       string           `json:"api_host,omitempty"`
	APIPort       string           `json:"api_port,omitempty"`
	Config        *vmconfig.Config `json:"config,omitempty"`
}

// Deployment represents a VM deployment group.
type Deployment struct {
	Name            string          `json:"name"`
	DesiredReplicas int             `json:"desired_replicas"`
	ReadyReplicas   int             `json:"ready_replicas"`
	Config          vmconfig.Config `json:"config"`
	CreatedAt       time.Time       `json:"created_at"`
	UpdatedAt       time.Time       `json:"updated_at"`
}

// CreateDeploymentRequest captures deployment creation inputs.
type CreateDeploymentRequest struct {
	Name     string          `json:"name"`
	Replicas int             `json:"replicas"`
	Config   vmconfig.Config `json:"config"`
}

const (
	VMEventTypeCreated = orchestratorevents.TypeVMCreated
	VMEventTypeRunning = orchestratorevents.TypeVMRunning
	VMEventTypeStopped = orchestratorevents.TypeVMStopped
	VMEventTypeCrashed = orchestratorevents.TypeVMCrashed
	VMEventTypeDeleted = orchestratorevents.TypeVMDeleted
	VMEventTypeLog     = orchestratorevents.TypeVMLog
)

const (
	VMLogStreamStdout = orchestratorevents.LogStreamStdout
	VMLogStreamStderr = orchestratorevents.LogStreamStderr
)

// VMEvent represents a lifecycle event streamed from the server.
type VMEvent = orchestratorevents.VMEvent

// VMLogEvent represents a single log line emitted by a VM or agent process.
type VMLogEvent struct {
	Name      string    `json:"name"`
	Stream    string    `json:"stream"`
	Line      string    `json:"line"`
	Timestamp time.Time `json:"timestamp"`
}

type DevToolsInfo struct {
	WebSocketURL   string `json:"websocket_url"`
	WebSocketPath  string `json:"websocket_path"`
	BrowserVersion string `json:"browser_version"`
	UserAgent      string `json:"user_agent"`
	Address        string `json:"address"`
	Port           int    `json:"port"`
}

type MCPRequest struct {
	Command string                 `json:"command"`
	Params  map[string]interface{} `json:"params"`
}

type MCPResponse struct {
	Result interface{} `json:"result"`
	Error  string      `json:"error"`
}

type Plugin = pluginspec.Manifest

func (c *Client) ListVMs(ctx context.Context) ([]VM, error) {
	req, err := c.newRequest(ctx, http.MethodGet, "/api/v1/vms", nil)
	if err != nil {
		return nil, err
	}
	var vms []VM
	if err := c.do(req, &vms); err != nil {
		return nil, err
	}
	return vms, nil
}

func (c *Client) GetVM(ctx context.Context, name string) (*VM, error) {
	req, err := c.newRequest(ctx, http.MethodGet, "/api/v1/vms/"+url.PathEscape(name), nil)
	if err != nil {
		return nil, err
	}
	var vm VM
	if err := c.do(req, &vm); err != nil {
		return nil, err
	}
	return &vm, nil
}

// GetVMOpenAPI fetches the raw OpenAPI specification document for the VM's plugin.
// Returns the document bytes and content type (application/json or application/yaml).
func (c *Client) GetVMOpenAPI(ctx context.Context, name string) ([]byte, string, error) {
	path := "/api/v1/vms/" + url.PathEscape(name) + "/openapi"
	req, err := c.newRequest(ctx, http.MethodGet, path, nil)
	if err != nil {
		return nil, "", err
	}

	resp, err := c.httpClient.Do(req)
	if err != nil {
		return nil, "", fmt.Errorf("client: get openapi: %w", err)
	}
	defer resp.Body.Close()

	if resp.StatusCode != http.StatusOK {
		body, _ := io.ReadAll(resp.Body)
		return nil, "", fmt.Errorf("client: get openapi http %d: %s", resp.StatusCode, string(body))
	}

	data, err := io.ReadAll(resp.Body)
	if err != nil {
		return nil, "", fmt.Errorf("client: read openapi: %w", err)
	}

	contentType := resp.Header.Get("Content-Type")
	return data, contentType, nil
}

func (c *Client) CreateVM(ctx context.Context, payload CreateVMRequest) (*VM, error) {
	req, err := c.newRequest(ctx, http.MethodPost, "/api/v1/vms", payload)
	if err != nil {
		return nil, err
	}
	var vm VM
	if err := c.do(req, &vm); err != nil {
		return nil, err
	}
	return &vm, nil
}

func (c *Client) GetVMConfig(ctx context.Context, name string) (*vmconfig.Versioned, error) {
	path := "/api/v1/vms/" + url.PathEscape(name) + "/config"
	req, err := c.newRequest(ctx, http.MethodGet, path, nil)
	if err != nil {
		return nil, err
	}
	var config vmconfig.Versioned
	if err := c.do(req, &config); err != nil {
		return nil, err
	}
	return &config, nil
}

func (c *Client) UpdateVMConfig(ctx context.Context, name string, patch vmconfig.Patch) (*vmconfig.Versioned, error) {
	path := "/api/v1/vms/" + url.PathEscape(name) + "/config"
	req, err := c.newRequest(ctx, http.MethodPatch, path, patch)
	if err != nil {
		return nil, err
	}
	var config vmconfig.Versioned
	if err := c.do(req, &config); err != nil {
		return nil, err
	}
	return &config, nil
}

func (c *Client) UpdateVMConfigRaw(ctx context.Context, name string, raw []byte) (*vmconfig.Versioned, error) {
	path := "/api/v1/vms/" + url.PathEscape(name) + "/config"
	var payload any
	if len(raw) > 0 {
		payload = json.RawMessage(raw)
	}
	req, err := c.newRequest(ctx, http.MethodPatch, path, payload)
	if err != nil {
		return nil, err
	}
	var config vmconfig.Versioned
	if err := c.do(req, &config); err != nil {
		return nil, err
	}
	return &config, nil
}

func (c *Client) GetVMConfigHistory(ctx context.Context, name string, limit int) ([]vmconfig.HistoryEntry, error) {
	path := "/api/v1/vms/" + url.PathEscape(name) + "/config/history"
	if limit > 0 {
		path = path + "?limit=" + strconv.Itoa(limit)
	}
	req, err := c.newRequest(ctx, http.MethodGet, path, nil)
	if err != nil {
		return nil, err
	}
	var entries []vmconfig.HistoryEntry
	if err := c.do(req, &entries); err != nil {
		return nil, err
	}
	return entries, nil
}

func (c *Client) StartVM(ctx context.Context, name string) (*VM, error) {
	path := "/api/v1/vms/" + url.PathEscape(name) + "/start"
	req, err := c.newRequest(ctx, http.MethodPost, path, nil)
	if err != nil {
		return nil, err
	}
	var vm VM
	if err := c.do(req, &vm); err != nil {
		return nil, err
	}
	return &vm, nil
}

func (c *Client) StopVM(ctx context.Context, name string) (*VM, error) {
	path := "/api/v1/vms/" + url.PathEscape(name) + "/stop"
	req, err := c.newRequest(ctx, http.MethodPost, path, nil)
	if err != nil {
		return nil, err
	}
	var vm VM
	if err := c.do(req, &vm); err != nil {
		return nil, err
	}
	return &vm, nil
}

func (c *Client) RestartVM(ctx context.Context, name string) (*VM, error) {
	path := "/api/v1/vms/" + url.PathEscape(name) + "/restart"
	req, err := c.newRequest(ctx, http.MethodPost, path, nil)
	if err != nil {
		return nil, err
	}
	var vm VM
	if err := c.do(req, &vm); err != nil {
		return nil, err
	}
	return &vm, nil
}

func (c *Client) CreateDeployment(ctx context.Context, payload CreateDeploymentRequest) (*Deployment, error) {
	req, err := c.newRequest(ctx, http.MethodPost, "/api/v1/deployments", payload)
	if err != nil {
		return nil, err
	}
	var deployment Deployment
	if err := c.do(req, &deployment); err != nil {
		return nil, err
	}
	return &deployment, nil
}

func (c *Client) ListDeployments(ctx context.Context) ([]Deployment, error) {
	req, err := c.newRequest(ctx, http.MethodGet, "/api/v1/deployments", nil)
	if err != nil {
		return nil, err
	}
	var deployments []Deployment
	if err := c.do(req, &deployments); err != nil {
		return nil, err
	}
	return deployments, nil
}

func (c *Client) GetDeployment(ctx context.Context, name string) (*Deployment, error) {
	path := "/api/v1/deployments/" + url.PathEscape(name)
	req, err := c.newRequest(ctx, http.MethodGet, path, nil)
	if err != nil {
		return nil, err
	}
	var deployment Deployment
	if err := c.do(req, &deployment); err != nil {
		return nil, err
	}
	return &deployment, nil
}

func (c *Client) DeleteDeployment(ctx context.Context, name string) error {
	path := "/api/v1/deployments/" + url.PathEscape(name)
	req, err := c.newRequest(ctx, http.MethodDelete, path, nil)
	if err != nil {
		return err
	}
	return c.do(req, nil)
}

func (c *Client) ScaleDeployment(ctx context.Context, name string, replicas int) (*Deployment, error) {
	path := "/api/v1/deployments/" + url.PathEscape(name)
	payload := map[string]int{"replicas": replicas}
	req, err := c.newRequest(ctx, http.MethodPatch, path, payload)
	if err != nil {
		return nil, err
	}
	var deployment Deployment
	if err := c.do(req, &deployment); err != nil {
		return nil, err
	}
	return &deployment, nil
}

func (c *Client) DeleteVM(ctx context.Context, name string) error {
	req, err := c.newRequest(ctx, http.MethodDelete, "/api/v1/vms/"+url.PathEscape(name), nil)
	if err != nil {
		return err
	}
	return c.do(req, nil)
}

// WatchVMEvents streams VM lifecycle events and invokes handler for each payload until
// the context is cancelled or the server closes the connection.
func (c *Client) WatchVMEvents(ctx context.Context, handler func(VMEvent)) error {
	req, err := c.newRequest(ctx, http.MethodGet, "/api/v1/events/vms", nil)
	if err != nil {
		return err
	}
	req.Header.Set("Accept", "text/event-stream")

	resp, err := c.httpClient.Do(req)
	if err != nil {
		return fmt.Errorf("client: watch events: %w", err)
	}
	defer resp.Body.Close()

	if resp.StatusCode != http.StatusOK {
		return fmt.Errorf("client: watch events http %d", resp.StatusCode)
	}

	scanner := bufio.NewScanner(resp.Body)
	scanner.Buffer(make([]byte, 0, 64*1024), 1<<20)

	for scanner.Scan() {
		select {
		case <-ctx.Done():
			return ctx.Err()
		default:
		}

		line := scanner.Text()
		if !strings.HasPrefix(line, "data:") {
			continue
		}
		payload := strings.TrimSpace(strings.TrimPrefix(line, "data:"))
		if payload == "" {
			continue
		}

		var event VMEvent
		if err := json.Unmarshal([]byte(payload), &event); err != nil {
			return fmt.Errorf("client: decode event: %w", err)
		}
		if handler != nil {
			handler(event)
		}
	}

	if err := scanner.Err(); err != nil {
		select {
		case <-ctx.Done():
			return ctx.Err()
		default:
			return fmt.Errorf("client: event stream error: %w", err)
		}
	}

	return nil
}

func (c *Client) WatchVMLogs(ctx context.Context, name string, handler func(VMLogEvent)) error {
	if name == "" {
		return fmt.Errorf("client: vm name required")
	}
	if handler == nil {
		return fmt.Errorf("client: handler required")
	}

	path := fmt.Sprintf("/ws/v1/vms/%s/logs", url.PathEscape(name))
	wsURL := c.baseURL.ResolveReference(&url.URL{Path: path})
	switch wsURL.Scheme {
	case "http":
		wsURL.Scheme = "ws"
	case "https":
		wsURL.Scheme = "wss"
	case "ws", "wss":
	default:
		return fmt.Errorf("client: unsupported scheme %q", wsURL.Scheme)
	}

	dialer := websocket.Dialer{
		Proxy:            http.ProxyFromEnvironment,
		HandshakeTimeout: 30 * time.Second,
	}

	conn, resp, err := dialer.DialContext(ctx, wsURL.String(), nil)
	if resp != nil {
		defer resp.Body.Close()
	}
	if err != nil {
		return fmt.Errorf("client: watch vm logs dial: %w", err)
	}
	defer conn.Close()

	done := make(chan struct{})
	go func() {
		select {
		case <-ctx.Done():
			_ = conn.WriteControl(websocket.CloseMessage, websocket.FormatCloseMessage(websocket.CloseNormalClosure, ""), time.Now().Add(time.Second))
			_ = conn.Close()
		case <-done:
		}
	}()

	for {
		var event VMLogEvent
		if err := conn.ReadJSON(&event); err != nil {
			if websocket.IsCloseError(err, websocket.CloseNormalClosure, websocket.CloseGoingAway) || errors.Is(err, context.Canceled) {
				close(done)
				return nil
			}
			close(done)
			return fmt.Errorf("client: read vm log: %w", err)
		}
		handler(event)
	}
}

func (c *Client) AgentRequest(ctx context.Context, vmName, method, path string, body any, out any) error {
	if strings.TrimSpace(vmName) == "" {
		return fmt.Errorf("client: vm name required")
	}
	if method == "" {
		method = http.MethodGet
	}
	if path == "" {
		path = "/"
	}
	var rawQuery string
	if idx := strings.Index(path, "?"); idx >= 0 {
		rawQuery = path[idx+1:]
		path = path[:idx]
	}
	if !strings.HasPrefix(path, "/") {
		path = "/" + path
	}
	basePath := fmt.Sprintf("/api/v1/vms/%s/agent%s", url.PathEscape(vmName), path)

	resolved := c.baseURL.ResolveReference(&url.URL{
		Path:     basePath,
		RawQuery: rawQuery,
	})

	var buf bytes.Buffer
	if body != nil {
		if err := json.NewEncoder(&buf).Encode(body); err != nil {
			return fmt.Errorf("client: encode body: %w", err)
		}
	}

	req, err := http.NewRequestWithContext(ctx, method, resolved.String(), &buf)
	if err != nil {
		return fmt.Errorf("client: agent request: %w", err)
	}
	if body != nil {
		req.Header.Set("Content-Type", "application/json")
	}

	return c.do(req, out)
}

// AgentRequestVsock sends a request directly to the VM agent over vsock.
// This is used for vsock-only VMs that don't have IP networking.
// The default CID is 3 and port is 8080 (assuming the volant agent listens on vsock port 8080).
func (c *Client) AgentRequestVsock(ctx context.Context, cid, port uint32, method, path string, body any, out any) error {
	if method == "" {
		method = http.MethodGet
	}
	if path == "" {
		path = "/"
	}
	if !strings.HasPrefix(path, "/") {
		path = "/" + path
	}

	vsockClient := vsock.NewClient(cid, port)
	return vsockClient.DoJSON(ctx, method, path, body, out)
}

// AgentRequestVsockDefault is a convenience wrapper that uses the default CID (3) and port (8080).
func (c *Client) AgentRequestVsockDefault(ctx context.Context, method, path string, body any, out any) error {
	const defaultCID = 3
	const defaultPort = 8080
	return c.AgentRequestVsock(ctx, defaultCID, defaultPort, method, path, body, out)
}

func (c *Client) GetAgentDevTools(ctx context.Context, vmName string) (*DevToolsInfo, error) {
	var info DevToolsInfo
	if err := c.AgentRequest(ctx, vmName, http.MethodGet, "/v1/devtools", nil, &info); err != nil {
		return nil, err
	}
	return &info, nil
}

func (c *Client) BaseURL() *url.URL {
	if c.baseURL == nil {
		return nil
	}
	clone := *c.baseURL
	return &clone
}

<<<<<<< HEAD
=======
// NOTE: Browser-specific methods removed in favor of dynamic OpenAPI-based operations
// Use the generic ProxyVM method or the `volar vms call` command for plugin operations

>>>>>>> 6fa76d16
func (c *Client) MCP(ctx context.Context, request MCPRequest) (*MCPResponse, error) {
	var response MCPResponse
	req, err := c.newRequest(ctx, http.MethodPost, "/api/v1/mcp", request)
	if err != nil {
		return nil, err
	}
	if err := c.do(req, &response); err != nil {
		return nil, err
	}
	return &response, nil
}

func (c *Client) GetVMOpenAPISpec(ctx context.Context, name string) ([]byte, string, error) {
	path := fmt.Sprintf("/api/v1/vms/%s/openapi", url.PathEscape(name))
	req, err := c.newRequest(ctx, http.MethodGet, path, nil)
	if err != nil {
		return nil, "", err
	}

	resp, err := c.httpClient.Do(req)
	if err != nil {
		return nil, "", fmt.Errorf("client: do request: %w", err)
	}
	defer resp.Body.Close()

	data, readErr := io.ReadAll(resp.Body)
	if readErr != nil {
		return nil, "", fmt.Errorf("client: read response: %w", readErr)
	}

	if resp.StatusCode >= 300 {
		var apiErr map[string]any
		if len(data) > 0 && json.Unmarshal(data, &apiErr) == nil {
			if msg, ok := apiErr["error"].(string); ok {
				return nil, "", fmt.Errorf("client: http %d: %s", resp.StatusCode, msg)
			}
		}
		return nil, "", fmt.Errorf("client: http %d", resp.StatusCode)
	}

	return data, resp.Header.Get("Content-Type"), nil
}

func (c *Client) ProxyVM(ctx context.Context, vmName, method, path string, query url.Values, body []byte, headers http.Header) (*http.Response, error) {
	if method == "" {
		method = http.MethodGet
	}
	targetPath := fmt.Sprintf("/api/v1/vms/%s/agent%s", url.PathEscape(vmName), ensureLeadingSlash(path))
	ref := &url.URL{Path: targetPath}
	if query != nil {
		ref.RawQuery = query.Encode()
	}
	resolved := c.baseURL.ResolveReference(ref)

	var reader io.Reader
	if len(body) > 0 {
		reader = bytes.NewReader(body)
	} else {
		reader = http.NoBody
	}

	req, err := http.NewRequestWithContext(ctx, method, resolved.String(), reader)
	if err != nil {
		return nil, fmt.Errorf("client: new request: %w", err)
	}

	if headers != nil {
		for key, values := range headers {
			for _, value := range values {
				req.Header.Add(key, value)
			}
		}
	}
	if len(body) > 0 && req.Header.Get("Content-Type") == "" {
		req.Header.Set("Content-Type", "application/json")
	}

	resp, err := c.httpClient.Do(req)
	if err != nil {
		return nil, fmt.Errorf("client: do request: %w", err)
	}
	return resp, nil
}

func (c *Client) newRequest(ctx context.Context, method, path string, body any) (*http.Request, error) {
	resolved := c.baseURL.ResolveReference(&url.URL{Path: path})
	var buf bytes.Buffer
	if body != nil {
		if err := json.NewEncoder(&buf).Encode(body); err != nil {
			return nil, fmt.Errorf("client: encode body: %w", err)
		}
	}
	req, err := http.NewRequestWithContext(ctx, method, resolved.String(), &buf)
	if err != nil {
		return nil, fmt.Errorf("client: new request: %w", err)
	}
	if body != nil {
		req.Header.Set("Content-Type", "application/json")
	}
	return req, nil
}

func (c *Client) do(req *http.Request, out any) error {
	resp, err := c.httpClient.Do(req)
	if err != nil {
		return fmt.Errorf("client: do request: %w", err)
	}
	defer resp.Body.Close()

	if resp.StatusCode >= 300 {
		var apiErr map[string]any
		if err := json.NewDecoder(resp.Body).Decode(&apiErr); err != nil {
			return fmt.Errorf("client: http %d", resp.StatusCode)
		}
		if msg, ok := apiErr["error"].(string); ok {
			return fmt.Errorf("client: http %d: %s", resp.StatusCode, msg)
		}
		return fmt.Errorf("client: http %d", resp.StatusCode)
	}

	if out == nil {
		return nil
	}
	if err := json.NewDecoder(resp.Body).Decode(out); err != nil {
		return fmt.Errorf("client: decode response: %w", err)
	}
	return nil
}

// SystemStatus represents the system metrics.
type SystemStatus struct {
	VMCount int     `json:"vm_count"`
	CPU     float64 `json:"cpu_percent"`
	MEM     float64 `json:"mem_percent"`
}

func ensureLeadingSlash(path string) string {
	if path == "" {
		return "/"
	}
	if !strings.HasPrefix(path, "/") {
		return "/" + path
	}
	return path
}

// GetSystemStatus fetches system metrics.
func (c *Client) GetSystemStatus(ctx context.Context) (*SystemStatus, error) {
	req, err := c.newRequest(ctx, http.MethodGet, "/api/v1/system/status", nil)
	if err != nil {
		return nil, err
	}
	var status SystemStatus
	if err := c.do(req, &status); err != nil {
		return nil, err
	}
	return &status, nil
}

func (c *Client) ListPlugins(ctx context.Context) ([]pluginspec.Manifest, error) {
	req, err := c.newRequest(ctx, http.MethodGet, "/api/v1/plugins", nil)
	if err != nil {
		return nil, err
	}
	var response struct {
		Plugins []string `json:"plugins"`
	}
	if err := c.do(req, &response); err != nil {
		return nil, err
	}
	result := make([]pluginspec.Manifest, 0, len(response.Plugins))
	for _, name := range response.Plugins {
		plugin, err := c.GetPlugin(ctx, name)
		if err != nil {
			return nil, err
		}
		if plugin != nil {
			result = append(result, *plugin)
		}
	}
	return result, nil
}

func (c *Client) GetPlugin(ctx context.Context, name string) (*pluginspec.Manifest, error) {
	req, err := c.newRequest(ctx, http.MethodGet, "/api/v1/plugins/"+url.PathEscape(name), nil)
	if err != nil {
		return nil, err
	}
	var manifest pluginspec.Manifest
	if err := c.do(req, &manifest); err != nil {
		return nil, err
	}
	return &manifest, nil
}

func (c *Client) DescribePlugin(ctx context.Context, name string) (*pluginspec.Manifest, error) {
	return c.GetPlugin(ctx, name)
}

func (c *Client) InstallPlugin(ctx context.Context, manifest pluginspec.Manifest) error {
	req, err := c.newRequest(ctx, http.MethodPost, "/api/v1/plugins", manifest)
	if err != nil {
		return err
	}
	return c.do(req, nil)
}

func (c *Client) RemovePlugin(ctx context.Context, name string) error {
	req, err := c.newRequest(ctx, http.MethodDelete, "/api/v1/plugins/"+url.PathEscape(name), nil)
	if err != nil {
		return err
	}
	return c.do(req, nil)
}

func (c *Client) SetPluginEnabled(ctx context.Context, name string, enabled bool) error {
	payload := map[string]any{"enabled": enabled}
	req, err := c.newRequest(ctx, http.MethodPost, "/api/v1/plugins/"+url.PathEscape(name)+"/enabled", payload)
	if err != nil {
		return err
	}
	return c.do(req, nil)
}<|MERGE_RESOLUTION|>--- conflicted
+++ resolved
@@ -570,12 +570,7 @@
 	return &clone
 }
 
-<<<<<<< HEAD
-=======
-// NOTE: Browser-specific methods removed in favor of dynamic OpenAPI-based operations
-// Use the generic ProxyVM method or the `volar vms call` command for plugin operations
-
->>>>>>> 6fa76d16
+
 func (c *Client) MCP(ctx context.Context, request MCPRequest) (*MCPResponse, error) {
 	var response MCPResponse
 	req, err := c.newRequest(ctx, http.MethodPost, "/api/v1/mcp", request)
