package main

import (
	"fmt"
	"os"

	"github.com/ccheshirecat/volant/internal/cli/standard"
<<<<<<< HEAD
)

func main() {
	// TUI temporarily disabled - using standard CLI for all invocations
	// When invoked without arguments, will show help instead of TUI
=======
	// TODO: TUI removed temporarily for task #6 - needs update for dynamic OpenAPI-based operations (task #8)
	// "github.com/ccheshirecat/volant/internal/cli/tui"
)

func main() {
	// TODO: TUI disabled temporarily for task #6 - will be updated in task #8 for feature parity
	// if len(os.Args) == 1 {
	// 	if err := tui.Run(); err != nil {
	// 		fmt.Fprintf(os.Stderr, "tui error: %v\n", err)
	// 		os.Exit(1)
	// 	}
	// 	return
	// }

>>>>>>> 6fa76d16
	if err := standard.Execute(); err != nil {
		fmt.Fprintf(os.Stderr, "command error: %v\n", err)
		os.Exit(1)
	}
}<|MERGE_RESOLUTION|>--- conflicted
+++ resolved
@@ -5,28 +5,12 @@
 	"os"
 
 	"github.com/ccheshirecat/volant/internal/cli/standard"
-<<<<<<< HEAD
 )
 
 func main() {
 	// TUI temporarily disabled - using standard CLI for all invocations
 	// When invoked without arguments, will show help instead of TUI
-=======
-	// TODO: TUI removed temporarily for task #6 - needs update for dynamic OpenAPI-based operations (task #8)
-	// "github.com/ccheshirecat/volant/internal/cli/tui"
-)
 
-func main() {
-	// TODO: TUI disabled temporarily for task #6 - will be updated in task #8 for feature parity
-	// if len(os.Args) == 1 {
-	// 	if err := tui.Run(); err != nil {
-	// 		fmt.Fprintf(os.Stderr, "tui error: %v\n", err)
-	// 		os.Exit(1)
-	// 	}
-	// 	return
-	// }
-
->>>>>>> 6fa76d16
 	if err := standard.Execute(); err != nil {
 		fmt.Fprintf(os.Stderr, "command error: %v\n", err)
 		os.Exit(1)
